/*
 * RTSP protocol handler. This file is part of Shairport.
 * Copyright (c) James Laird 2013
 * All rights reserved.
 *
 * Permission is hereby granted, free of charge, to any person
 * obtaining a copy of this software and associated documentation
 * files (the "Software"), to deal in the Software without
 * restriction, including without limitation the rights to use,
 * copy, modify, merge, publish, distribute, sublicense, and/or
 * sell copies of the Software, and to permit persons to whom the
 * Software is furnished to do so, subject to the following conditions:
 *
 * The above copyright notice and this permission notice shall be
 * included in all copies or substantial portions of the Software.
 *
 * THE SOFTWARE IS PROVIDED "AS IS", WITHOUT WARRANTY OF ANY KIND,
 * EXPRESS OR IMPLIED, INCLUDING BUT NOT LIMITED TO THE WARRANTIES
 * OF MERCHANTABILITY, FITNESS FOR A PARTICULAR PURPOSE AND
 * NONINFRINGEMENT. IN NO EVENT SHALL THE AUTHORS OR COPYRIGHT
 * HOLDERS BE LIABLE FOR ANY CLAIM, DAMAGES OR OTHER LIABILITY,
 * WHETHER IN AN ACTION OF CONTRACT, TORT OR OTHERWISE, ARISING
 * FROM, OUT OF OR IN CONNECTION WITH THE SOFTWARE OR THE USE OR
 * OTHER DEALINGS IN THE SOFTWARE.
 */

#include <memory.h>
#include <sys/types.h>
#include <sys/socket.h>
#include <netinet/in.h>
#include <arpa/inet.h>
#include <netdb.h>
#include <sys/select.h>
#include <signal.h>
#include <stdio.h>
#include <string.h>
#include <stdlib.h>
#include <unistd.h>
#include <errno.h>
#include <fcntl.h>
#include <pthread.h>
#include <openssl/md5.h>

#include "common.h"
#include "player.h"
#include "rtp.h"
#include "mdns.h"
#include "metadata.h"

#ifdef AF_INET6
#define INETx_ADDRSTRLEN INET6_ADDRSTRLEN
#else
#define INETx_ADDRSTRLEN INET_ADDRSTRLEN
#endif

// only one thread is allowed to use the player at once.
// it monitors the request variable (at least when interrupted)
static pthread_mutex_t playing_mutex = PTHREAD_MUTEX_INITIALIZER;
static int please_shutdown = 0;
static pthread_t playing_thread;

typedef struct {
    int fd;
    stream_cfg stream;
    SOCKADDR remote;
    int running;
    pthread_t thread;
} rtsp_conn_info;

// determine if we are the currently playing thread
static inline int rtsp_playing(void) {
    if (pthread_mutex_trylock(&playing_mutex)) {
        return pthread_equal(playing_thread, pthread_self());
    } else {
        pthread_mutex_unlock(&playing_mutex);
        return 0;
    }
}

static void rtsp_take_player(void) {
    if (rtsp_playing())
        return;

    if (pthread_mutex_trylock(&playing_mutex)) {
        debug(1, "shutting down playing thread\n");
        // XXX minor race condition between please_shutdown and signal delivery
        please_shutdown = 1;
        pthread_kill(playing_thread, SIGUSR1);
        pthread_mutex_lock(&playing_mutex);
    }
    playing_thread = pthread_self();
}

void rtsp_shutdown_stream(void) {
    rtsp_take_player();
    pthread_mutex_unlock(&playing_mutex);
}

// keep track of the threads we have spawned so we can join() them
static rtsp_conn_info **conns = NULL;
static int nconns = 0;
static void track_thread(rtsp_conn_info *conn) {
    conns = realloc(conns, sizeof(rtsp_conn_info*) * (nconns + 1));
    conns[nconns] = conn;
    nconns++;
}

static void cleanup_threads(void) {
    void *retval;
    int i;
    debug(2, "culling threads.\n");
    for (i=0; i<nconns; ) {
        if (conns[i]->running == 0) {
            pthread_join(conns[i]->thread, &retval);
            free(conns[i]);
            debug(2, "one joined\n");
            nconns--;
            if (nconns)
                conns[i] = conns[nconns];
        } else {
            i++;
        }
    }
}

// park a null at the line ending, and return the next line pointer
// accept \r, \n, or \r\n
static char *nextline(char *in, int inbuf) {
    char *out = NULL;
    while (inbuf) {
        if (*in == '\r') {
            *in++ = 0;
            out = in;
        }
        if (*in == '\n') {
            *in++ = 0;
            out = in;
        }

        if (out)
            break;

        in++;
        inbuf--;
    }
    return out;
}

typedef struct {
    int nheaders;
    char *name[16];
    char *value[16];

    int contentlength;
    char *content;

    // for requests
    char method[16];

    // for responses
    int respcode;
} rtsp_message;

static rtsp_message * msg_init(void) {
    rtsp_message *msg = malloc(sizeof(rtsp_message));
    memset(msg, 0, sizeof(rtsp_message));
    return msg;
}

static int msg_add_header(rtsp_message *msg, char *name, char *value) {
    if (msg->nheaders >= sizeof(msg->name)/sizeof(char*)) {
        warn("too many headers?!");
        return 1;
    }

    msg->name[msg->nheaders] = strdup(name);
    msg->value[msg->nheaders] = strdup(value);
    msg->nheaders++;

    return 0;
}

static char *msg_get_header(rtsp_message *msg, char *name) {
    int i;
    for (i=0; i<msg->nheaders; i++)
        if (!strcasecmp(msg->name[i], name))
            return msg->value[i];
    return NULL;
}

static void msg_free(rtsp_message *msg) {
    int i;
    for (i=0; i<msg->nheaders; i++) {
        free(msg->name[i]);
        free(msg->value[i]);
    }
    if (msg->content)
        free(msg->content);
    free(msg);
}


static int msg_handle_line(rtsp_message **pmsg, char *line) {
    rtsp_message *msg = *pmsg;

    if (!msg) {
        msg = msg_init();
        *pmsg = msg;
        char *sp, *p;

        debug(1, "received request: %s\n", line);

        p = strtok_r(line, " ", &sp);
        if (!p)
            goto fail;
        strncpy(msg->method, p, sizeof(msg->method)-1);

        p = strtok_r(NULL, " ", &sp);
        if (!p)
            goto fail;

        p = strtok_r(NULL, " ", &sp);
        if (!p)
            goto fail;
        if (strcmp(p, "RTSP/1.0"))
            goto fail;

        return -1;
    }

    if (strlen(line)) {
        char *p;
        p = strstr(line, ": ");
        if (!p) {
            warn("bad header: >>%s<<", line);
            goto fail;
        }
        *p = 0;
        p += 2;
        msg_add_header(msg, line, p);
        debug(2, "    %s: %s\n", line, p);
        return -1;
    } else {
        char *cl = msg_get_header(msg, "Content-Length");
        if (cl)
            return atoi(cl);
        else
            return 0;
    }

fail:
    *pmsg = NULL;
    msg_free(msg);
    return 0;
}

static rtsp_message * rtsp_read_request(int fd) {
    ssize_t buflen = 512;
    char *buf = malloc(buflen+1);

    rtsp_message *msg = NULL;

    ssize_t nread;
    ssize_t inbuf = 0;
    int msg_size = -1;

    while (msg_size < 0) {
        if (please_shutdown) {
            debug(1, "RTSP shutdown requested\n");
            goto shutdown;
        }
        nread = read(fd, buf+inbuf, buflen - inbuf);
        if (!nread) {
            debug(1, "RTSP connection closed\n");
            goto shutdown;
        }
        if (nread < 0) {
            if (errno==EINTR)
                continue;
            perror("read failure");
            goto shutdown;
        }
        inbuf += nread;

        char *next;
        while (msg_size < 0 && (next = nextline(buf, inbuf))) {
            msg_size = msg_handle_line(&msg, buf);

            if (!msg) {
                warn("no RTSP header received");
                goto shutdown;
            }

            inbuf -= next-buf;
            if (inbuf)
                memmove(buf, next, inbuf);
        }
    }

    if (msg_size > buflen) {
        buf = realloc(buf, msg_size);
        if (!buf) {
            warn("too much content");
            goto shutdown;
        }
        buflen = msg_size;
    }

    while (inbuf < msg_size) {
        nread = read(fd, buf+inbuf, msg_size-inbuf);
        if (!nread)
            goto shutdown;
        if (nread==EINTR)
            continue;
        if (nread < 0) {
            perror("read failure");
            goto shutdown;
        }
        inbuf += nread;
    }

    msg->contentlength = inbuf;
    msg->content = buf;
    return msg;

shutdown:
    free(buf);
    if (msg) {
        msg_free(msg);
    }
    return NULL;
}

static void msg_write_response(int fd, rtsp_message *resp) {
    char pkt[1024];
    int pktfree = sizeof(pkt);
    char *p = pkt;
    int i, n;

    n = snprintf(p, pktfree,
                 "RTSP/1.0 %d %s\r\n", resp->respcode,
                 resp->respcode==200 ? "OK" : "Error");
    debug(1, "sending response: %s", pkt);
    pktfree -= n;
    p += n;

    for (i=0; i<resp->nheaders; i++) {
        debug(2, "    %s: %s\n", resp->name[i], resp->value[i]);
        n = snprintf(p, pktfree, "%s: %s\r\n", resp->name[i], resp->value[i]);
        pktfree -= n;
        p += n;
        if (pktfree <= 0)
            die("Attempted to write overlong RTSP packet");
    }

    if (pktfree < 3)
        die("Attempted to write overlong RTSP packet");

    strcpy(p, "\r\n");
    write_unchecked(fd, pkt, p-pkt+2);
}

static void handle_options(rtsp_conn_info *conn,
                           rtsp_message *req, rtsp_message *resp) {
    resp->respcode = 200;
    msg_add_header(resp, "Public",
                   "ANNOUNCE, SETUP, RECORD, "
                   "PAUSE, FLUSH, TEARDOWN, "
                   "OPTIONS, GET_PARAMETER, SET_PARAMETER");
}

static void handle_teardown(rtsp_conn_info *conn,
                            rtsp_message *req, rtsp_message *resp) {
    if (!rtsp_playing())
        return;
    resp->respcode = 200;
    msg_add_header(resp, "Connection", "close");
    please_shutdown = 1;
}

static void handle_flush(rtsp_conn_info *conn,
                         rtsp_message *req, rtsp_message *resp) {
    // the "RTP-Info" header tells us what the seqno and rtptime of the next
    // audio packet will be, should playback resume
    int seq;
    unsigned long rtp_tsp;
    unsigned long rtptime;

    if (!rtsp_playing())
        return;

    char *hdr = msg_get_header(req, "RTP-Info");
    if (!hdr)
        return;
    char *p;
    p = strstr(hdr, "seq=");
    if (!p)
        return;
    p = strchr(p, '=') + 1;
    seq = atoi(p);
    p = strstr(hdr, "rtptime=");
    if (!p)
        return;
    p = strchr(p, '=') + 1;
    rtptime = strtoul(p, NULL, 0);
    debug(1, "Received seq: %04X, rtptime: %lu\n", seq, rtptime);

    rtp_tsp = player_flush(seq, rtptime);
    char *resphdr = malloc(32);
    sprintf(resphdr, "rtptime=%lu", rtp_tsp);
    debug(1, "Reporting RTP-Info: %s\n", resphdr);
    msg_add_header(resp, "RTP-Info", resphdr);
    resp->respcode = 200;

    free(resphdr);
}

static void handle_setup(rtsp_conn_info *conn,
                         rtsp_message *req, rtsp_message *resp) {
    int cport, tport;
    char *hdr = msg_get_header(req, "Transport");
    if (!hdr)
        return;

    char *p;
    p = strstr(hdr, "control_port=");
    if (!p)
        return;
    p = strchr(p, '=') + 1;
    cport = atoi(p);

    p = strstr(hdr, "timing_port=");
    if (!p)
        return;
    p = strchr(p, '=') + 1;
    tport = atoi(p);

    rtsp_take_player();
    int sport = rtp_setup(&conn->remote, &cport, &tport);
    if (!sport)
        return;

    player_play(&conn->stream);

<<<<<<< HEAD
    char resphdr[200];
    sprintf(resphdr, "%s;server_port=%d;control_port=%d;timing_port=%d", "RTP/AVP/UDP;unicast;interleaved=0-1;mode=record", sport, cport, tport);
=======
    char resphdr[100];
    snprintf(resphdr, sizeof(resphdr),
             "RTP/AVP/UDP;unicast;mode=record;server_port=%d;control_port=%d;timing_port=%d",
             sport, cport, tport);
>>>>>>> 41484fe2
    msg_add_header(resp, "Transport", resphdr);

    msg_add_header(resp, "Session", "1");

    resp->respcode = 200;
}

static void handle_record(rtsp_conn_info *conn,
                         rtsp_message *req, rtsp_message *resp) {
    // most clients will add a "RTP-Info" header, so we know the first
    // audio packet's seqno and rtptime.
    // if there's no "RTP-Info" header, we go into a loose RTP mode
    int seq = -1;
    unsigned long rtptime = 0;
    int rtp_mode = 0;
    char *hdr = msg_get_header(req, "RTP-Info");
    if (hdr) {
        char *p;
        p = strstr(hdr, "seq=");
        if (!p)
            return;
        p = strchr(p, '=') + 1;
        seq = atoi(p);
        p = strstr(hdr, "rtptime=");
        if (!p)
            return;
        p = strchr(p, '=') + 1;
        rtptime = strtoul(p, NULL, 0);
        rtp_mode = 1;
    }
    debug(1, "Received seq: %04X, rtptime: %lu\n", seq, rtptime);
    rtp_record(rtp_mode);
    player_flush(seq, rtptime);

    // note: it is assumed we're supposed to return the delay in ms
    char *resphdr = malloc(10);
    sprintf(resphdr, "%d", config.delay/1000);
    debug(1, "Reporting %sms delay\n", resphdr);
    msg_add_header(resp, "Audio-Latency", resphdr);
    resp->respcode = 200;

    free(resphdr);
}

static void handle_ignore(rtsp_conn_info *conn,
                          rtsp_message *req, rtsp_message *resp) {
    resp->respcode = 200;
}

static void handle_set_parameter_parameter(rtsp_conn_info *conn,
                                           rtsp_message *req, rtsp_message *resp) {
    char *cp = req->content;
    int cp_left = req->contentlength;
    char *next;
    while (cp_left && cp) {
        next = nextline(cp, cp_left);
        cp_left -= next-cp;

        if (!strncmp(cp, "volume: ", 8)) {
            float volume = atof(cp + 8);
            debug(1, "volume: %f\n", volume);
            player_volume(volume);
        } else if(!strncmp(cp, "progress: ", 10)) {
            char *progress = cp + 10;
            debug(1, "progress: %s\n", progress);
        } else {
            debug(1, "unrecognised parameter: >>%s<< (%d)\n", cp, strlen(cp));
        }
        cp = next;
    }
}

static void handle_set_parameter_metadata(rtsp_conn_info *conn,
                                          rtsp_message   *req,
                                          rtsp_message   *resp) {
    char *cp = req->content;
    int cl   = req->contentlength;

    unsigned int off = 8;

    while (off < cl) {
        char tag[5];
        strncpy(tag, cp+off, 4);
        tag[4] = '\0';
        off += 4;

        uint32_t vl = ntohl(*(uint32_t *)(cp+off));
        off += sizeof(uint32_t);

        char *val = malloc(vl+1);
        strncpy(val, cp+off, vl);
        val[vl] = '\0';
        off += vl;

        debug(2, "Tag: %s   Content: %s\n", tag, val);

        if (!strncmp(tag, "asal ", 4)) {
            debug(1, "META Album: %s\n", val);
            metadata_set(&player_meta.album, val);
        } else if (!strncmp(tag, "asar ", 4)) {
            debug(1, "META Artist: %s\n", val);
            metadata_set(&player_meta.artist, val);
        } else if (!strncmp(tag, "ascm ", 4)) {
            debug(1, "META Comment: %s\n", val);
            metadata_set(&player_meta.comment, val);
        } else if (!strncmp(tag, "asgn ", 4)) {
            debug(1, "META Genre: %s\n", val);
            metadata_set(&player_meta.genre, val);
        } else if (!strncmp(tag, "minm ", 4)) {
            debug(1, "META Title: %s\n", val);
            metadata_set(&player_meta.title, val);
        }

        free(val);
    }

    metadata_write();
}

static void handle_set_parameter_coverart(rtsp_conn_info *conn,
                                          rtsp_message *req, rtsp_message *resp) {
    char *cp = req->content;
    int cl = req->contentlength;

    char *ct = msg_get_header(req, "Content-Type");

    if (!strncmp(ct, "image/jpeg", 10)) {
        metadata_cover_image(cp, cl, "jpg");
    } else if (!strncmp(ct, "image/png", 9)) {
        metadata_cover_image(cp, cl, "png");
    } else {
        metadata_cover_image(NULL, 0, NULL);
    }
}

static void handle_set_parameter(rtsp_conn_info *conn,
                                 rtsp_message *req, rtsp_message *resp) {
    if (!req->contentlength)
        debug(1, "received empty SET_PARAMETER request\n");

    char *ct = msg_get_header(req, "Content-Type");

    if (ct) {
        debug(2, "SET_PARAMETER Content-Type: %s\n", ct);

        if (!strncmp(ct, "application/x-dmap-tagged", 25)) {
            debug(1, "received metadata tags in SET_PARAMETER request\n");

            handle_set_parameter_metadata(conn, req, resp);
        } else if (!strncmp(ct, "image/jpeg", 10) ||
                   !strncmp(ct, "image/png", 9)   ||
                   !strncmp(ct, "image/none", 10)) {
            debug(1, "received image in SET_PARAMETER request\n");

            handle_set_parameter_coverart(conn, req, resp);
         } else if (!strncmp(ct, "text/parameters", 15)) {
            debug(1, "received parameters in SET_PARAMETER request\n");

            handle_set_parameter_parameter(conn, req, resp);
        } else {
            debug(1, "received unknown Content-Type %s in SET_PARAMETER request\n", ct);
        }
    } else {
        debug(1, "missing Content-Type header in SET_PARAMETER request\n");
    }

    resp->respcode = 200;
}

static void handle_announce(rtsp_conn_info *conn,
                            rtsp_message *req, rtsp_message *resp) {

    char *paesiv = NULL;
    char *prsaaeskey = NULL;
    char *pfmtp = NULL;
    char *cp = req->content;
    int cp_left = req->contentlength;
    char *next;
    while (cp_left && cp) {
        next = nextline(cp, cp_left);
        cp_left -= next-cp;

        if (!strncmp(cp, "a=fmtp:", 7))
            pfmtp = cp+7;

        if (!strncmp(cp, "a=aesiv:", 8))
            paesiv = cp+8;

        if (!strncmp(cp, "a=rsaaeskey:", 12))
            prsaaeskey = cp+12;

        cp = next;
    }

    if (!paesiv || !prsaaeskey || !pfmtp) {
        warn("required params missing from announce");
        return;
    }

    int len, keylen;
    uint8_t *aesiv = base64_dec(paesiv, &len);
    if (len != 16) {
        warn("client announced aeskey of %d bytes, wanted 16", len);
        free(aesiv);
        return;
    }
    memcpy(conn->stream.aesiv, aesiv, 16);
    free(aesiv);

    uint8_t *rsaaeskey = base64_dec(prsaaeskey, &len);
    uint8_t *aeskey = rsa_apply(rsaaeskey, len, &keylen, RSA_MODE_KEY);
    free(rsaaeskey);
    if (keylen != 16) {
        warn("client announced rsaaeskey of %d bytes, wanted 16", keylen);
        free(aeskey);
        return;
    }
    memcpy(conn->stream.aeskey, aeskey, 16);
    free(aeskey);

    int i;
    for (i=0; i<sizeof(conn->stream.fmtp)/sizeof(conn->stream.fmtp[0]); i++)
        conn->stream.fmtp[i] = atoi(strsep(&pfmtp, " \t"));

    resp->respcode = 200;
}


static struct method_handler {
    char *method;
    void (*handler)(rtsp_conn_info *conn, rtsp_message *req,
                    rtsp_message *resp);
} method_handlers[] = {
    {"OPTIONS",         handle_options},
    {"ANNOUNCE",        handle_announce},
    {"FLUSH",           handle_flush},
    {"TEARDOWN",        handle_teardown},
    {"SETUP",           handle_setup},
    {"GET_PARAMETER",   handle_ignore},
    {"SET_PARAMETER",   handle_set_parameter},
    {"RECORD",          handle_record},
    {NULL,              NULL}
};

static void apple_challenge(int fd, rtsp_message *req, rtsp_message *resp) {
    char *hdr = msg_get_header(req, "Apple-Challenge");
    if (!hdr)
        return;

    SOCKADDR fdsa;
    socklen_t sa_len = sizeof(fdsa);
    getsockname(fd, (struct sockaddr*)&fdsa, &sa_len);

    int chall_len;
    uint8_t *chall = base64_dec(hdr, &chall_len);
    uint8_t buf[48], *bp = buf;
    int i;
    memset(buf, 0, sizeof(buf));

    if (chall_len > 16) {
        warn("oversized Apple-Challenge!");
        free(chall);
        return;
    }
    memcpy(bp, chall, chall_len);
    free(chall);
    bp += chall_len;

#ifdef AF_INET6
    if (fdsa.SAFAMILY == AF_INET6) {
        struct sockaddr_in6 *sa6 = (struct sockaddr_in6*)(&fdsa);
        memcpy(bp, sa6->sin6_addr.s6_addr, 16);
        bp += 16;
    } else
#endif
    {
        struct sockaddr_in *sa = (struct sockaddr_in*)(&fdsa);
        memcpy(bp, &sa->sin_addr.s_addr, 4);
        bp += 4;
    }

    for (i=0; i<6; i++)
        *bp++ = config.hw_addr[i];

    int buflen, resplen;
    buflen = bp-buf;
    if (buflen < 0x20)
        buflen = 0x20;

    uint8_t *challresp = rsa_apply(buf, buflen, &resplen, RSA_MODE_AUTH);
    char *encoded = base64_enc(challresp, resplen);

    // strip the padding.
    char *padding = strchr(encoded, '=');
    if (padding)
        *padding = 0;

    msg_add_header(resp, "Apple-Response", encoded);
    free(challresp);
    free(encoded);
}

static char *make_nonce(void) {
    uint8_t random[8];
    int fd = open("/dev/random", O_RDONLY);
    if (fd < 0)
        die("could not open /dev/random!");
    read_unchecked(fd, random, sizeof(random));
    close(fd);
    return base64_enc(random, 8);
}

static int rtsp_auth(char **nonce, rtsp_message *req, rtsp_message *resp) {

    if (!config.password)
        return 0;
    if (!*nonce) {
        *nonce = make_nonce();
        goto authenticate;
    }

    char *hdr = msg_get_header(req, "Authorization");
    if (!hdr || strncmp(hdr, "Digest ", 7))
        goto authenticate;

    char *realm = strstr(hdr, "realm=\"");
    char *username = strstr(hdr, "username=\"");
    char *response = strstr(hdr, "response=\"");
    char *uri = strstr(hdr, "uri=\"");

    if (!realm || !username || !response || !uri)
        goto authenticate;

    char *quote;
    realm = strchr(realm, '"') + 1;
    if (!(quote = strchr(realm, '"')))
        goto authenticate;
    *quote = 0;
    username = strchr(username, '"') + 1;
    if (!(quote = strchr(username, '"')))
        goto authenticate;
    *quote = 0;
    response = strchr(response, '"') + 1;
    if (!(quote = strchr(response, '"')))
        goto authenticate;
    *quote = 0;
    uri = strchr(uri, '"') + 1;
    if (!(quote = strchr(uri, '"')))
        goto authenticate;
    *quote = 0;

    uint8_t digest_urp[16], digest_mu[16], digest_total[16];
    MD5_CTX ctx;
    MD5_Init(&ctx);
    MD5_Update(&ctx, username, strlen(username));
    MD5_Update(&ctx, ":", 1);
    MD5_Update(&ctx, realm, strlen(realm));
    MD5_Update(&ctx, ":", 1);
    MD5_Update(&ctx, config.password, strlen(config.password));
    MD5_Final(digest_urp, &ctx);

    MD5_Init(&ctx);
    MD5_Update(&ctx, req->method, strlen(req->method));
    MD5_Update(&ctx, ":", 1);
    MD5_Update(&ctx, uri, strlen(uri));
    MD5_Final(digest_mu, &ctx);

    int i;
    char buf[33];
    for (i=0; i<16; i++)
        sprintf(buf + 2*i, "%02X", digest_urp[i]);
    MD5_Init(&ctx);
    MD5_Update(&ctx, buf, 32);
    MD5_Update(&ctx, ":", 1);
    MD5_Update(&ctx, *nonce, strlen(*nonce));
    MD5_Update(&ctx, ":", 1);
    for (i=0; i<16; i++)
        sprintf(buf + 2*i, "%02X", digest_mu[i]);
    MD5_Update(&ctx, buf, 32);
    MD5_Final(digest_total, &ctx);

    for (i=0; i<16; i++)
        sprintf(buf + 2*i, "%02X", digest_total[i]);

    if (!strcmp(response, buf))
        return 0;
    warn("auth failed");

authenticate:
    resp->respcode = 401;
    int hdrlen = strlen(*nonce) + 40;
    char *authhdr = malloc(hdrlen);
    snprintf(authhdr, hdrlen, "Digest realm=\"taco\", nonce=\"%s\"", *nonce);
    msg_add_header(resp, "WWW-Authenticate", authhdr);
    free(authhdr);
    return 1;
}

static void *rtsp_conversation_thread_func(void *pconn) {
    // SIGUSR1 is used to interrupt this thread if blocked for read
    sigset_t set;
    sigemptyset(&set);
    sigaddset(&set, SIGUSR1);
    pthread_sigmask(SIG_UNBLOCK, &set, NULL);

    rtsp_conn_info *conn = pconn;

    rtsp_message *req, *resp;
    char *hdr, *auth_nonce = NULL;
    while ((req = rtsp_read_request(conn->fd))) {
        resp = msg_init();
        resp->respcode = 400;

        apple_challenge(conn->fd, req, resp);
        hdr = msg_get_header(req, "CSeq");
        if (hdr)
            msg_add_header(resp, "CSeq", hdr);
        msg_add_header(resp, "Audio-Jack-Status", "connected; type=analog");

        if (rtsp_auth(&auth_nonce, req, resp))
            goto respond;

        struct method_handler *mh;
        for (mh=method_handlers; mh->method; mh++) {
            if (!strcmp(mh->method, req->method)) {
                mh->handler(conn, req, resp);
                break;
            }
        }

respond:
        msg_write_response(conn->fd, resp);
        msg_free(req);
        msg_free(resp);
    }

    debug(1, "closing RTSP connection\n");
    if (conn->fd > 0)
        close(conn->fd);
    if (rtsp_playing()) {
        player_stop();
        rtp_shutdown();
        please_shutdown = 0;
        pthread_mutex_unlock(&playing_mutex);
    }
    if (auth_nonce)
        free(auth_nonce);
    conn->running = 0;
    debug(2, "terminating RTSP thread\n");
    return NULL;
}

// this function is not thread safe.
static const char* format_address(struct sockaddr *fsa) {
    static char string[INETx_ADDRSTRLEN];
    void *addr;
#ifdef AF_INET6
    if (fsa->sa_family == AF_INET6) {
        struct sockaddr_in6 *sa6 = (struct sockaddr_in6*)(fsa);
        addr = &(sa6->sin6_addr);
    } else
#endif
    {
        struct sockaddr_in *sa = (struct sockaddr_in*)(fsa);
        addr = &(sa->sin_addr);
    }
    return inet_ntop(fsa->sa_family, addr, string, sizeof(string));
}

void rtsp_listen_loop(void) {
    struct addrinfo hints, *info, *p;
    char portstr[6];
    int *sockfd = NULL;
    int nsock = 0;
    int i, ret;

    memset(&hints, 0, sizeof(hints));
    hints.ai_family = AF_UNSPEC;
    hints.ai_socktype = SOCK_STREAM;
    hints.ai_flags = AI_PASSIVE;

    snprintf(portstr, 6, "%d", config.port);

    ret = getaddrinfo(NULL, portstr, &hints, &info);
    if (ret) {
        die("getaddrinfo failed: %s", gai_strerror(ret));
    }

    for (p=info; p; p=p->ai_next) {
        int fd = socket(p->ai_family, p->ai_socktype, IPPROTO_TCP);
        int yes = 1;

        ret = setsockopt(fd, SOL_SOCKET, SO_REUSEADDR, &yes, sizeof(yes));

#ifdef IPV6_V6ONLY
        // some systems don't support v4 access on v6 sockets, but some do.
        // since we need to account for two sockets we might as well
        // always.
        if (p->ai_family == AF_INET6)
            ret |= setsockopt(fd, IPPROTO_IPV6, IPV6_V6ONLY, &yes, sizeof(yes));
#endif

        if (!ret)
            ret = bind(fd, p->ai_addr, p->ai_addrlen);

        // one of the address families will fail on some systems that
        // report its availability. do not complain.
        if (ret) {
            debug(1, "Failed to bind to address %s\n", format_address(p->ai_addr));
            continue;
        }
        debug(1, "Bound to address %s\n", format_address(p->ai_addr));

        listen(fd, 5);
        nsock++;
        sockfd = realloc(sockfd, nsock*sizeof(int));
        sockfd[nsock-1] = fd;
    }

    freeaddrinfo(info);

    if (!nsock)
        die("could not bind any listen sockets!");


    int maxfd = -1;
    fd_set fds;
    FD_ZERO(&fds);
    for (i=0; i<nsock; i++) {
        if (sockfd[i] > maxfd)
            maxfd = sockfd[i];
    }

    mdns_register();

    printf("Listening for connections.\n");
    shairport_startup_complete();

    int acceptfd;
    struct timeval tv;
    while (1) {
        tv.tv_sec = 300;
        tv.tv_usec = 0;

        for (i=0; i<nsock; i++)
            FD_SET(sockfd[i], &fds);

        ret = select(maxfd+1, &fds, 0, 0, &tv);
        if (ret<0) {
            if (errno==EINTR)
                continue;
            break;
        }

        cleanup_threads();

        acceptfd = -1;
        for (i=0; i<nsock; i++) {
            if (FD_ISSET(sockfd[i], &fds)) {
                acceptfd = sockfd[i];
                break;
            }
        }
        if (acceptfd < 0) // timeout
            continue;

        rtsp_conn_info *conn = malloc(sizeof(rtsp_conn_info));
        memset(conn, 0, sizeof(rtsp_conn_info));
        socklen_t slen = sizeof(conn->remote);

        debug(1, "new RTSP connection\n");
        conn->fd = accept(acceptfd, (struct sockaddr *)&conn->remote, &slen);
        if (conn->fd < 0) {
            perror("failed to accept connection");
            free(conn);
        } else {
            pthread_t rtsp_conversation_thread;
            ret = pthread_create(&rtsp_conversation_thread, NULL, rtsp_conversation_thread_func, conn);
            if (ret)
                die("Failed to create RTSP receiver thread!");

            conn->thread = rtsp_conversation_thread;
            conn->running = 1;
            track_thread(conn);
        }
    }
    perror("select");
    die("fell out of the RTSP select loop");
}<|MERGE_RESOLUTION|>--- conflicted
+++ resolved
@@ -442,15 +442,10 @@
 
     player_play(&conn->stream);
 
-<<<<<<< HEAD
     char resphdr[200];
-    sprintf(resphdr, "%s;server_port=%d;control_port=%d;timing_port=%d", "RTP/AVP/UDP;unicast;interleaved=0-1;mode=record", sport, cport, tport);
-=======
-    char resphdr[100];
     snprintf(resphdr, sizeof(resphdr),
-             "RTP/AVP/UDP;unicast;mode=record;server_port=%d;control_port=%d;timing_port=%d",
+             "RTP/AVP/UDP;unicast;interleaved=0-1;mode=record;server_port=%d;control_port=%d;timing_port=%d",
              sport, cport, tport);
->>>>>>> 41484fe2
     msg_add_header(resp, "Transport", resphdr);
 
     msg_add_header(resp, "Session", "1");
