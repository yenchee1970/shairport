--- conflicted
+++ resolved
@@ -328,12 +328,7 @@
 
     buf_fill = seq_diff(ab_read, ab_write);
     if (buf_fill < 1) {
-<<<<<<< HEAD
         warn("underrun %i (%04X:%04X)", buf_fill, ab_read, ab_write);
-=======
-        if (buf_fill < 1)
-            warn("underrun.");
->>>>>>> 41484fe2
         ab_buffering = 1;
         ab_synced = SIGNALLOSS;
         state = BUFFERING;
@@ -341,15 +336,10 @@
         return 0;
     }
     if (buf_fill >= BUFFER_FRAMES) {   // overrunning! uh-oh. restart at a sane distance
-<<<<<<< HEAD
         warn("overrun %i (%04X:%04X)", buf_fill, ab_read, ab_write);
         read = ab_read;
         ab_read = ab_write - sane_buffer_size;
         ab_reset(read, ab_read);	// reset any ready frames in those we've skipped
-=======
-        warn("overrun.");
-        ab_read = ab_write - sane_buffer_size;
->>>>>>> 41484fe2
     }
     read = ab_read;
     ab_read++;
@@ -381,38 +371,23 @@
     return curframe->data;
 }
 
-<<<<<<< HEAD
 static int stuff_buffer(short *inptr, short *outptr, int stuff) {
-    int i;
-    int stuffsamp = frame_size;
-
-    if (stuff) {
-        stuffsamp = 1 + (rand() % (frame_size - 2));
-=======
-static int stuff_buffer(double playback_rate, short *inptr, short *outptr) {
     int i, samp;
-    int stuff = 0;
-    double p_stuff;
-
-    p_stuff = 1.0 - pow(1.0 - fabs(playback_rate-1.0), frame_size);
-
-    if (rand() < p_stuff * RAND_MAX) {
-        stuff = playback_rate > 1.0 ? -1 : 1;
->>>>>>> 41484fe2
-    }
+    short *o_outptr = outptr;
 
     pthread_mutex_lock(&vol_mutex);
     for (i=0; i<frame_size; i++) {   // the whole frame, if no stuffing
         *outptr++ = dithered_vol(*inptr++);
         *outptr++ = dithered_vol(*inptr++);
     };
+
     pthread_mutex_unlock(&vol_mutex);
     if (stuff) {
     	float * src_in = malloc(sizeof(*src_in) * 2 * (frame_size)); /* Allocate input buffer. */
     	float * src_out = malloc(sizeof(*src_out) * 2 * (frame_size + 2)); /* Allocate output buffer. */
     	short * src_s_out = malloc(sizeof(*src_s_out) * 2 * (frame_size + 2)); /* Allocate output buffer. */
     	short * src_s_out_bu = src_s_out;
-    	outptr = outptr - 2 * frame_size;
+    	outptr = o_outptr;
     	src_short_to_float_array (outptr , src_in, frame_size * 2);
 
     	size_t odone;
@@ -427,35 +402,20 @@
     		die("odone = %d!\n", odone);
 
     	src_float_to_short_array (src_out, src_s_out, 2 * (odone));
-    	debug(1,"odone %d\n", odone);
+    	debug(2,"odone %d\n", odone);
     	free(src_in);
     	free(src_out);
 
     	// keep last 7 samples
         if (stuff==1) {
-<<<<<<< HEAD
-            debug(3, "+++++++++\n");
-            // interpolate one sample
-            *outptr++ = dithered_vol(((long)inptr[-2] + (long)inptr[0]) >> 1);
-            *outptr++ = dithered_vol(((long)inptr[-1] + (long)inptr[1]) >> 1);
-            i++;
-        } else if (stuff==-1) {
-            debug(3, "---------\n");
-            inptr++;
-            inptr++;
-        }
-        for (; i<frame_size + stuff; i++) {
-            *outptr++ = dithered_vol(*inptr++);
-            *outptr++ = dithered_vol(*inptr++);
-=======
-            debug(1, "+++++++++\n");
+            debug(2, "+++++++++\n");
             // shift samples right
             for (i=0; i < 7 * 2; i++){
             	samp = (frame_size * 2) - 1 - i;
                 outptr[samp + 2] = outptr[samp];
             }
         } else if (stuff==-1) {
-            debug(1, "---------\n");
+            debug(2, "---------\n");
             // shift samples left
             for (i=0; i < 7 * 2; i++){
             	samp = (frame_size * 2) - 7 * 2 + i;
@@ -470,7 +430,6 @@
         for (i=0; i<frame_size + stuff - 7 * 2; i++) {   //
             *outptr++ = *src_s_out++;
             *outptr++ = *src_s_out++;
->>>>>>> 41484fe2
         }
 
         free(src_s_out_bu);
@@ -480,38 +439,24 @@
 }
 
 //constant first-order filter
-<<<<<<< HEAD
-#define ALPHA 0.9
+#define ALPHA 0.945
 #define LOSS 850000.0
 #define MAX_STUFF 128
 
-static double bf_playback_rate = 1.0;
-
-=======
-#define ALPHA 0.945
-#define LOSS 850000.0
-
-static double bf_playback_rate = 1.0;
-
->>>>>>> 41484fe2
+//static double bf_playback_rate = 1.0;
+
 static void *player_thread_func(void *arg) {
     int play_samples = frame_size;
     sync_cfg sync_tag;
     long long sync_time;
     double sync_time_diff = 0.0;
     long sync_frames = 0;
-<<<<<<< HEAD
     long stuff_diff = 0, stuff_insert = 0;
     state = BUFFERING;
 
     signed short *inbuf, *outbuf, *resbuf, *silence;
     outbuf = resbuf = malloc(OUTFRAME_BYTES(frame_size+1));
-=======
-    state = BUFFERING;
-
-    signed short *inbuf, *outbuf, *resbuf, *silence;
-    outbuf = resbuf = malloc(OUTFRAME_BYTES(frame_size));
->>>>>>> 41484fe2
+
     inbuf = silence = malloc(OUTFRAME_BYTES(frame_size));
     memset(silence, 0, OUTFRAME_BYTES(frame_size));
 
@@ -573,19 +518,12 @@
                 debug(3,"Samples to go before playback start: %d\n", sync_frames);
             } else {
                 outbuf = resbuf;
-<<<<<<< HEAD
                 stuff_insert = 0;
                 play_samples = stuff_buffer(inbuf, outbuf, 0);
                 state = PLAYING;
                 debug(1,"Changing player STATE: %d\n", state);
             }
 	    sync_time_diff = get_sync_time(sync_tag.ntp_tsp);
-=======
-                play_samples = stuff_buffer(bf_playback_rate, inbuf, outbuf);
-                state = PLAYING;
-                debug(1,"Changing player STATE: %d\n", state);
-            }
->>>>>>> 41484fe2
             break;
         }
         case PLAYING: {
@@ -612,7 +550,6 @@
                 //check if we're still in sync.
                 sync_time = get_sync_time(sync_tag.ntp_tsp);
                 sync_time_diff = (ALPHA * sync_time_diff) + (1.0- ALPHA) * (double)sync_time;
-<<<<<<< HEAD
                 stuff_diff = sync_time_diff / 22.6757;
                 stuff_diff = (labs(stuff_diff) + 8) & 0xfffffff0;
                 if (stuff_diff > MAX_STUFF) stuff_diff = MAX_STUFF;
@@ -626,21 +563,12 @@
                 play_samples = stuff_buffer(inbuf, outbuf, 1);
             else
                 play_samples = stuff_buffer(inbuf, outbuf, -1);
-=======
-                bf_playback_rate = 1.0 - (sync_time_diff / LOSS);
-                debug(2, "Playback rate %f, sync_time %lld\n", bf_playback_rate, sync_time);
-            }
-            play_samples = stuff_buffer(bf_playback_rate, inbuf, outbuf);
->>>>>>> 41484fe2
             break;
         }
         default:
             break;
         }
-<<<<<<< HEAD
         stuff_insert += (play_samples - frame_size);
-=======
->>>>>>> 41484fe2
         config.output->play(outbuf, play_samples);
     }
 
