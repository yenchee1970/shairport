#!/bin/sh
if test -n "`perl -V | grep "5\.0"`"
then
   echo -n "FATAL: You appear to have perl "
   for WORD in `perl -v | grep "^This is "`
   do
       echo $WORD
   done | grep "5" | xargs echo -n
   echo ", but at least version 5.10.0 is required."
   exit 1
fi
exec perl -wx $0 "$@"
   if 0;
#!perl -w
#line 16

#   ShairPort - Airtunes compatible server
#   Copyright (c) 2011 James Laird
#   All rights reserved.
#        Permission is hereby granted, free of charge, to any person
#        obtaining a copy of this software and associated documentation
#        files (the "Software"), to deal in the Software without
#        restriction, including without limitation the rights to use,
#        copy, modify, merge, publish, distribute, sublicense, and/or
#        sell copies of the Software, and to permit persons to whom the
#        Software is furnished to do so, subject to the following conditions:
#
#        The above copyright notice and this permission notice shall be
#        included in all copies or substantial portions of the Software.
#
#        THE SOFTWARE IS PROVIDED "AS IS", WITHOUT WARRANTY OF ANY KIND,
#        EXPRESS OR IMPLIED, INCLUDING BUT NOT LIMITED TO THE WARRANTIES
#        OF MERCHANTABILITY, FITNESS FOR A PARTICULAR PURPOSE AND
#        NONINFRINGEMENT. IN NO EVENT SHALL THE AUTHORS OR COPYRIGHT
#        HOLDERS BE LIABLE FOR ANY CLAIM, DAMAGES OR OTHER LIABILITY,
#        WHETHER IN AN ACTION OF CONTRACT, TORT OR OTHERWISE, ARISING
#        FROM, OUT OF OR IN CONNECTION WITH THE SOFTWARE OR THE USE OR
#        OTHER DEALINGS IN THE SOFTWARE.

use 5.10.0;

use strict;

use Getopt::Long;
use FindBin;

use IO::Select;
use IO::Socket;
use MIME::Base64;
use HTTP::Request;
use HTTP::Response;
use IPC::Open2;
use Crypt::OpenSSL::RSA;
use Digest::MD5 qw/md5_hex/;
use POSIX ":sys_wait_h";
eval "use IO::Socket::INET6;";

my $shairportversion = "0.05";

# Configure the following two options:
# AP name - as will be shown in iTunes' menu
# example:
#  my $apname = "SteePort";

my $apname = "ShairPort $$ on " . `hostname`;
# password - required to connect
# for no password, set:
my $password = '';
# output to a pipe?
my $pipepath;
my $daemon;
# ao options
my $libao_driver;
my $libao_devicename;
my $libao_deviceid;
# suppose hairtunes is under same directory
my $hairtunes_cli = $FindBin::Bin . '/hairtunes';
my $help;

unless (-x $hairtunes_cli) {
<<<<<<< HEAD
    say "Can't find the 'hairtunes' decoder binary, you need to build this before using Shairport.";
    say "Read the INSTALL instructions!";
    exit(1);
=======
    die "Can't find the 'hairtunes' decoder binary, you need to build this before using Shairport.";
    #say "Can't find the 'hairtunes' decoder binary, you need to build this before using Shairport.";
    #say "Trying to build it for you anyway...";
    #system("cd ${FindBin::Bin}; make || gmake");
    #die("Nope, didn't work out. Read the INSTALL instructions!") unless -x $hairtunes_cli;
    #say "Phew! Worked out okay, by the looks of it.";
>>>>>>> f1111374
}

GetOptions("a|apname=s" => \$apname,
          "p|password=s"  => \$password,
          "i|pipe=s"  => \$pipepath,
          "d" => \$daemon,
          "ao_driver=s" => \$libao_driver,
          "ao_devicename=s" => \$libao_devicename,
          "ao_deviceid=s" => \$libao_deviceid,
          "h|help" => \$help);

sub usage {
    print "ShairPort version $shairportversion - Airport Express emulator\n".
          "Usage:\n".
          "$0 [OPTION...]\n".
          "\n".
          "Options:\n".
          "  -a, --apname=AirPort            Sets AirPort name\n".
          "  -p, --password=secret           Sets password\n",
          "  -i, --pipe=pipepath             Sets the path to a named pipe for output\n",
          "      --ao_driver=driver          Sets the ao driver (optional)\n",
          "      --ao_devicename=devicename  Sets the ao device name (optional)\n",
          "      --ao_deviceid=id            Sets the ao device id (optional)\n",
          "  -d                              Daemon mode\n",
          "  -h, --help                      This help\n",
          "\n";
    exit;
}

if (defined($help) && $help == 1) { usage(); }

chomp $apname;

my @hw_addr = (0, map { int rand 256 } 1..5);

sub POPE {
    print "broken pipe\n";
    $SIG{PIPE} = \&POPE;
}
$SIG{PIPE} = \&POPE;


our $avahi_publish;

sub REAP {
    if ($avahi_publish == waitpid(-1, WNOHANG)) {
        die("Avahi publishing failed! Do you have avahi-publish-service on your PATH?");
    }
    printf("***CHILD EXITED***\n");
    $SIG{CHLD} = \&REAP;
};
$SIG{CHLD} = \&REAP;

my %conns;

$SIG{TERM} = $SIG{INT} = sub {
    print "killed\n";
    map { eval { kill $_->{decoder_pid} } } keys %conns;
    kill 9, $avahi_publish if $avahi_publish;
    exit 0;
};
$SIG{__DIE__} = sub {
    map { eval { kill $_->{decoder_pid} } } keys %conns;
    kill 9, $avahi_publish if $avahi_publish;
};

$avahi_publish = fork();
if ($avahi_publish==0) {
    { exec 'avahi-publish-service',
        join('', map { sprintf "%02X", $_ } @hw_addr) . "\@$apname",
        "_raop._tcp",
        "5000",
        "tp=UDP","sm=false","sv=false","ek=1","et=0,1","cn=0,1","ch=2","ss=16","sr=44100","pw=false","vn=3","txtvers=1"; };
    { exec 'dns-sd', '-R',
        join('', map { sprintf "%02X", $_ } @hw_addr) . "\@$apname",
        "_raop._tcp",
        ".",
        "5000",
        "tp=UDP","sm=false","sv=false","ek=1","et=0,1","cn=0,1","ch=2","ss=16","sr=44100","pw=false","vn=3","txtvers=1"; };
    die "could not run avahi-publish-service nor dns-sd";
}

my $airport_pem = join '', <DATA>;
my $rsa = Crypt::OpenSSL::RSA->new_private_key($airport_pem) || die "RSA private key import failed";

my $listen;
{
    eval {
        local $SIG{__DIE__};
        $listen = new IO::Socket::INET6(Listen => 1,
                            Domain => AF_INET6,
                            LocalPort => 5000,
                            ReuseAddr => 1,
                            Proto => 'tcp');
    };
    if ($@) {
        print "**************************************\n",
              "* IO::Socket::INET6 not present!     *\n",
              "* Install this if iTunes won't play. *\n",
              "**************************************\n\n";
    }

    $listen ||= new IO::Socket::INET(Listen => 1,
            LocalPort => 5000,
            ReuseAddr => 1,
            Proto => 'tcp');
}
die "Can't listen on port 5000: $!" unless $listen;

sub ip6bin {
    my $ip = shift;
    $ip =~ /((.*)::)?(.+)/;
    my @left = split /:/, $2;
    my @right = split /:/, $3;
    my @mid;
    my $pad = 8 - ($#left + $#right + 2);
    if ($pad > 0) {
        @mid = (0) x $pad;
    }

    pack('S>*', map { hex } (@left, @mid, @right));
}

my $sel = new IO::Select($listen);

print "listening...\n";


if ($daemon) {
   use POSIX;
   POSIX::setsid or die "setsid: $!";
   my $pid = fork();
   if ($pid < 0) {
      die "fork: $!";
   } elsif ($pid) {
      exit 0;
   }
   chdir "/";
   umask 0;
   open (STDIN, "</dev/null");
   open (STDOUT, ">/dev/null");
   open (STDERR, ">&STDOUT");
};


while (1) {
    my @waiting = $sel->can_read;
    foreach my $fh (@waiting) {
        if ($fh==$listen) {
            my $new = $listen->accept;
            printf "new connection from %s\n", $new->sockhost;

            $sel->add($new);
            $new->blocking(0);
            $conns{$new} = {fh => $fh};
        } else {
            if (eof($fh)) {
                print "closed: $fh\n";
                $sel->remove($fh);
                close $fh;
                eval { kill $conns{$fh}{decoder_pid} };
                delete $conns{$fh};
                next;
            }
            if (exists $conns{$fh}) {
                conn_handle_data($fh);
            }
        }
    }
}

sub conn_handle_data {
    my $fh = shift;
    my $conn = $conns{$fh};

    if ($conn->{req_need}) {
        if (length($conn->{data}) >= $conn->{req_need}) {
            $conn->{req}->content(substr($conn->{data}, 0, $conn->{req_need}, ''));
            conn_handle_request($fh, $conn);
        }
        undef $conn->{req_need};
        return;
    }

    read $fh, my $data, 4096;
    $conn->{data} .= $data;

    if ($conn->{data} =~ /(\r\n\r\n|\n\n|\r\r)/) {
        my $req_data = substr($conn->{data}, 0, $+[0], '');
        $conn->{req} = HTTP::Request->parse($req_data);
        printf "REQ: %s\n", $conn->{req}->method;
        conn_handle_request($fh, $conn);
        conn_handle_data($fh) if length($conn->{data});
    }
}

sub digest_ok {
    my ($req, $conn) = @_;
    my $authz = $req->header('Authorization');
    return 0 unless $authz =~ s/^Digest\s+//i;
    return 0 unless length $conn->{nonce};
    my @authz = split /,\s*/, $authz;
    my %authz = map { /(.+)="(.+)"/; ($1, $2) } @authz;

    # not a standard digest - uses capital hex digits, in conflict with the RFC
    my $digest = uc md5_hex (
        uc(md5_hex($authz{username} . ':' . $authz{realm} . ':' . $password))
        . ':' . $authz{nonce} . ':' .
        uc(md5_hex($req->method . ':' . $authz{uri}))
    );

    return $digest eq $authz{response};
}

sub conn_handle_request {
    my ($fh, $conn) = @_;

    my $req = $conn->{req};;
    my $clen = $req->header('content-length') // 0;
    if ($clen > 0 && !length($req->content)) {
        $conn->{req_need} = $clen;
        return; # need more!
    }

    my $resp = HTTP::Response->new(200);
    $resp->request($req);
    $resp->protocol($req->protocol);

    $resp->header('CSeq', $req->header('CSeq'));
    $resp->header('Audio-Jack-Status', 'connected; type=analog');

    if (my $chall = $req->header('Apple-Challenge')) {
        my $data = decode_base64($chall);
        my $ip = $fh->sockhost;
        if ($ip =~ /((\d+\.){3}\d+)$/) { # IPv4
            $data .= join '', map { chr } split(/\./, $1);
        } else {
            $data .= ip6bin($ip);
        }

        $data .= join '', map { chr } @hw_addr;
        $data .= chr(0) x (0x20-length($data));

        $rsa->use_pkcs1_padding;    # this isn't hashed before signing
        my $signature = encode_base64 $rsa->private_encrypt($data), '';
        $signature =~ s/=*$//;
        $resp->header('Apple-Response', $signature);
    }

    if (length $password) {
        if (!digest_ok($req, $conn)) {
            my $nonce = md5_hex(map { rand } 1..20);
            $conn->{nonce} = $nonce;
            $resp->header('WWW-Authenticate', "Digest realm=\"$apname\", nonce=\"$nonce\"");
            $resp->code(401);
            $req->method('DENIED');
        }
    }

    for ($req->method) {
        /^OPTIONS$/ && do {
            $resp->header('Public', 'ANNOUNCE, SETUP, RECORD, PAUSE, FLUSH, TEARDOWN, OPTIONS, GET_PARAMETER, SET_PARAMETER');
            last;
        };

        /^ANNOUNCE$/ && do {
            my $sdptext = $req->content;
            my @sdplines = split /[\r\n]+/, $sdptext;
            my %sdp = map { ($1, $2) if /^a=([^:]+):(.+)/ } @sdplines;
            die("no AESIV") unless my $aesiv = decode_base64($sdp{aesiv});
            die("no AESKEY") unless my $rsaaeskey = decode_base64($sdp{rsaaeskey});
            $rsa->use_pkcs1_oaep_padding;
            my $aeskey = $rsa->decrypt($rsaaeskey) || die "RSA decrypt failed";

            $conn->{aesiv} = $aesiv;
            $conn->{aeskey} = $aeskey;
            $conn->{fmtp} = $sdp{fmtp};
            last;
        };

        /^SETUP$/ && do {
            my $transport = $req->header('Transport');
            $transport =~ s/;control_port=(\d+)//;
            my $cport = $1;
            $transport =~ s/;timing_port=(\d+)//;
            my $tport = $1;
            $transport =~ s/;server_port=(\d+)//;
            my $dport = $1;
            $resp->header('Session', 'DEADBEEF');

            my %dec_args = (
                iv      =>  unpack('H*', $conn->{aesiv}),
                key     =>  unpack('H*', $conn->{aeskey}),
                fmtp    => $conn->{fmtp},
                cport   => $cport,
                tport   => $tport,
                dport   => $dport,
#                host    => 'unused',
            );
            $dec_args{pipe} = $pipepath if defined $pipepath;
            $dec_args{ao_driver} = $libao_driver if defined $libao_driver;
            $dec_args{ao_devicename} = $libao_devicename if defined $libao_devicename;
            $dec_args{ao_deviceid} = $libao_deviceid if defined $libao_deviceid;

            my $dec = $hairtunes_cli . join(' ', '', map { sprintf "%s '%s'", $_, $dec_args{$_} } keys(%dec_args));

            #    print "decode command: $dec\n";
            my $decoder = open2(my $dec_out, my $dec_in, $dec);

            $conn->{decoder_pid} = $decoder;
            $conn->{decoder_fh} = $dec_in;
            my $portdesc = <$dec_out>;
            die("Expected port number from decoder; got $portdesc") unless $portdesc =~ /^port: (\d+)/;
            my $port = $1;
            print "launched decoder: $decoder on port: $port\n";
            $resp->header('Transport', $req->header('Transport') . ";server_port=$port");
            last;
        };

        /^RECORD$/ && last;
        /^FLUSH$/ && do {
            my $dfh = $conn->{decoder_fh};
            print $dfh "flush\n";
            last;
        };
        /^TEARDOWN$/ && do {
            $resp->header('Connection', 'close');
            close $conn->{decoder_fh};
            last;
        };
        /^SET_PARAMETER$/ && do {
            my @lines = split /[\r\n]+/, $req->content;
            my %content = map { /^(\S+): (.+)/; (lc $1, $2) } @lines;
            my $cfh = $conn->{decoder_fh};
            if (exists $content{volume}) {
                printf $cfh "vol: %f\n", $content{volume};
            }
            last;
        };
        /^GET_PARAMETER$/ && last;
        /^DENIED$/ && last;
        die("Unknown method: $_");
    }

    print $fh $resp->as_string("\r\n");
    $fh->flush;
}

__DATA__
-----BEGIN RSA PRIVATE KEY-----
MIIEpQIBAAKCAQEA59dE8qLieItsH1WgjrcFRKj6eUWqi+bGLOX1HL3U3GhC/j0Qg90u3sG/1CUt
wC5vOYvfDmFI6oSFXi5ELabWJmT2dKHzBJKa3k9ok+8t9ucRqMd6DZHJ2YCCLlDRKSKv6kDqnw4U
wPdpOMXziC/AMj3Z/lUVX1G7WSHCAWKf1zNS1eLvqr+boEjXuBOitnZ/bDzPHrTOZz0Dew0uowxf
/+sG+NCK3eQJVxqcaJ/vEHKIVd2M+5qL71yJQ+87X6oV3eaYvt3zWZYD6z5vYTcrtij2VZ9Zmni/
UAaHqn9JdsBWLUEpVviYnhimNVvYFZeCXg/IdTQ+x4IRdiXNv5hEewIDAQABAoIBAQDl8Axy9XfW
BLmkzkEiqoSwF0PsmVrPzH9KsnwLGH+QZlvjWd8SWYGN7u1507HvhF5N3drJoVU3O14nDY4TFQAa
LlJ9VM35AApXaLyY1ERrN7u9ALKd2LUwYhM7Km539O4yUFYikE2nIPscEsA5ltpxOgUGCY7b7ez5
NtD6nL1ZKauw7aNXmVAvmJTcuPxWmoktF3gDJKK2wxZuNGcJE0uFQEG4Z3BrWP7yoNuSK3dii2jm
lpPHr0O/KnPQtzI3eguhe0TwUem/eYSdyzMyVx/YpwkzwtYL3sR5k0o9rKQLtvLzfAqdBxBurciz
aaA/L0HIgAmOit1GJA2saMxTVPNhAoGBAPfgv1oeZxgxmotiCcMXFEQEWflzhWYTsXrhUIuz5jFu
a39GLS99ZEErhLdrwj8rDDViRVJ5skOp9zFvlYAHs0xh92ji1E7V/ysnKBfsMrPkk5KSKPrnjndM
oPdevWnVkgJ5jxFuNgxkOLMuG9i53B4yMvDTCRiIPMQ++N2iLDaRAoGBAO9v//mU8eVkQaoANf0Z
oMjW8CN4xwWA2cSEIHkd9AfFkftuv8oyLDCG3ZAf0vrhrrtkrfa7ef+AUb69DNggq4mHQAYBp7L+
k5DKzJrKuO0r+R0YbY9pZD1+/g9dVt91d6LQNepUE/yY2PP5CNoFmjedpLHMOPFdVgqDzDFxU8hL
AoGBANDrr7xAJbqBjHVwIzQ4To9pb4BNeqDndk5Qe7fT3+/H1njGaC0/rXE0Qb7q5ySgnsCb3DvA
cJyRM9SJ7OKlGt0FMSdJD5KG0XPIpAVNwgpXXH5MDJg09KHeh0kXo+QA6viFBi21y340NonnEfdf
54PX4ZGS/Xac1UK+pLkBB+zRAoGAf0AY3H3qKS2lMEI4bzEFoHeK3G895pDaK3TFBVmD7fV0Zhov
17fegFPMwOII8MisYm9ZfT2Z0s5Ro3s5rkt+nvLAdfC/PYPKzTLalpGSwomSNYJcB9HNMlmhkGzc
1JnLYT4iyUyx6pcZBmCd8bD0iwY/FzcgNDaUmbX9+XDvRA0CgYEAkE7pIPlE71qvfJQgoA9em0gI
LAuE4Pu13aKiJnfft7hIjbK+5kyb3TysZvoyDnb3HOKvInK7vXbKuU4ISgxB2bB3HcYzQMGsz1qJ
2gG0N5hvJpzwwhbhXqFKA4zaaSrw622wDniAK5MlIE0tIAKKP4yxNGjoD2QYjhBGuhvkWKaXTyY=
-----END RSA PRIVATE KEY-----<|MERGE_RESOLUTION|>--- conflicted
+++ resolved
@@ -78,18 +78,9 @@
 my $help;
 
 unless (-x $hairtunes_cli) {
-<<<<<<< HEAD
     say "Can't find the 'hairtunes' decoder binary, you need to build this before using Shairport.";
     say "Read the INSTALL instructions!";
     exit(1);
-=======
-    die "Can't find the 'hairtunes' decoder binary, you need to build this before using Shairport.";
-    #say "Can't find the 'hairtunes' decoder binary, you need to build this before using Shairport.";
-    #say "Trying to build it for you anyway...";
-    #system("cd ${FindBin::Bin}; make || gmake");
-    #die("Nope, didn't work out. Read the INSTALL instructions!") unless -x $hairtunes_cli;
-    #say "Phew! Worked out okay, by the looks of it.";
->>>>>>> f1111374
 }
 
 GetOptions("a|apname=s" => \$apname,
