/*
 * Apple RTP protocol handler. This file is part of Shairport.
 * Copyright (c) James Laird 2013
 * All rights reserved.
 *
 * Permission is hereby granted, free of charge, to any person
 * obtaining a copy of this software and associated documentation
 * files (the "Software"), to deal in the Software without
 * restriction, including without limitation the rights to use,
 * copy, modify, merge, publish, distribute, sublicense, and/or
 * sell copies of the Software, and to permit persons to whom the
 * Software is furnished to do so, subject to the following conditions:
 *
 * The above copyright notice and this permission notice shall be
 * included in all copies or substantial portions of the Software.
 *
 * THE SOFTWARE IS PROVIDED "AS IS", WITHOUT WARRANTY OF ANY KIND,
 * EXPRESS OR IMPLIED, INCLUDING BUT NOT LIMITED TO THE WARRANTIES
 * OF MERCHANTABILITY, FITNESS FOR A PARTICULAR PURPOSE AND
 * NONINFRINGEMENT. IN NO EVENT SHALL THE AUTHORS OR COPYRIGHT
 * HOLDERS BE LIABLE FOR ANY CLAIM, DAMAGES OR OTHER LIABILITY,
 * WHETHER IN AN ACTION OF CONTRACT, TORT OR OTHERWISE, ARISING
 * FROM, OUT OF OR IN CONNECTION WITH THE SOFTWARE OR THE USE OR
 * OTHER DEALINGS IN THE SOFTWARE.
 */

#include <pthread.h>
#include <signal.h>
#include <unistd.h>
#include <memory.h>
#include <sys/types.h>
#include <sys/socket.h>
#include <netinet/in.h>
#include <netdb.h>
#include <errno.h>
#include "config.h"
#include "common.h"
#include "player.h"
#ifdef MACH_TIME
#include <mach/mach.h>
#include <mach/clock.h>
#endif

#define NTPCACHESIZE 7

// only one RTP session can be active at a time.
static int running = 0;
static int please_shutdown;

static SOCKADDR rtp_client;
static SOCKADDR rtp_timing;
static socklen_t addrlen;
static int server_sock;
static int timing_sock;
static pthread_t rtp_thread;
static pthread_t ntp_receive_thread;
static pthread_t ntp_send_thread;
long long ntp_cache[NTPCACHESIZE + 1];
static int strict_rtp;

void rtp_record(int rtp_mode){
    debug(2, "Setting strict_rtp to %d\n", rtp_mode);
    strict_rtp = rtp_mode;
}

static void get_current_time(struct timespec *tsp) {
#ifdef MACH_TIME
    kern_return_t retval = KERN_SUCCESS;
    clock_serv_t cclock;
    mach_timespec_t mts;

    host_get_clock_service(mach_host_self(), SYSTEM_CLOCK, &cclock);
    retval = clock_get_time(cclock, &mts);
    mach_port_deallocate(mach_task_self(), cclock);

    tsp->tv_sec = mts.tv_sec;
    tsp->tv_nsec = mts.tv_nsec;
#else
    clock_gettime(CLOCK_MONOTONIC, tsp);
#endif
}

static void reset_ntp_cache() {
    int i;
    for (i = 0; i < NTPCACHESIZE; i++) {
        ntp_cache[i] = LLONG_MIN;
    }
    ntp_cache[NTPCACHESIZE] = 0;
}

long long get_ntp_offset() {
    return ntp_cache[NTPCACHESIZE];
}

static void update_ntp_cache(long long offset, long long arrival_time) {
    // average the offsets, filter out outliers

    int i, d, minindex, maxindex;
    long long total;

    for (i = 0; i < (NTPCACHESIZE - 1);  i++) {
        ntp_cache[i] = ntp_cache[i+1];
    }
    ntp_cache[NTPCACHESIZE - 1] = offset;

    d = 0;
    minindex = 0;
    maxindex = 0;
    for (i = 0; i < NTPCACHESIZE; i++) {
        if (ntp_cache[i] != LLONG_MIN) {
            d++;
            minindex = (ntp_cache[i] < ntp_cache[minindex] ? i : minindex);
            maxindex = (ntp_cache[i] > ntp_cache[maxindex] ? i : maxindex);
        }
    }
    debug(2, "ntp: valid entries: %d\n", d);
    if (d < 5)
        minindex = maxindex = -1;
    d = 0;
    total = 0;
    for (i = 0; i < NTPCACHESIZE; i++) {
        debug(3, "ntp[%d]: %lld, d: %d\n", i, ntp_cache[i] , d);
        if ((ntp_cache[i] != LLONG_MIN) && (i != minindex) && (i != maxindex)) {
            d++;
            total += ntp_cache[i];
        }
    }
    ntp_cache[NTPCACHESIZE] = total / d;
    debug(2, "ntp: offset: %lld, d: %d\n", ntp_cache[NTPCACHESIZE], d);
}

static long long tspk_to_us(struct timespec tspk) {
    long long usecs;

    usecs = tspk.tv_sec * 1000000LL;

    return usecs + (tspk.tv_nsec / 1000);
}

long long tstp_us() {
    struct timespec tv;
    get_current_time(&tv);
    return tspk_to_us(tv);
}

static long long ntp_tsp_to_us(uint32_t timestamp_hi, uint32_t timestamp_lo) {
    long long timetemp;

    timetemp = (long long)timestamp_hi * 1000000LL;
    timetemp += ((long long)timestamp_lo * 1000000LL) >> 32;

    return timetemp;
}

static void *rtp_receiver(void *arg) {
    // we inherit the signal mask (SIGUSR1)
    uint8_t packet[2048], *pktp;
<<<<<<< HEAD
    long long ntp_tsp_sync = 0;
    unsigned long rtp_tsp_sync = 0;
    int sync_mode;
=======
>>>>>>> 41484fe2
    sync_cfg sync_tag, no_tag;
    sync_cfg * pkt_tag;
    int sync_fresh = 0;
    ssize_t nread;

    no_tag.rtp_tsp = 0;
    no_tag.ntp_tsp = 0;
    no_tag.sync_mode = NOSYNC;

    while (1) {
        if (please_shutdown)
            break;
        nread = recv(server_sock, packet, sizeof(packet), 0);
        if (nread < 0)
            break;

        ssize_t plen = nread;
        uint8_t type = packet[1] & ~0x80;
        if (type==0x54) {  // sync
            if (plen != 20) {
                warn("Sync packet with wrong length %d received\n", plen);
                continue;
            }

            sync_tag.rtp_tsp = ntohl(*(uint32_t *)(packet+16));
            debug(3, "Sync packet rtp_tsp %lu\n", sync_tag.rtp_tsp);
            sync_tag.ntp_tsp = ntp_tsp_to_us(ntohl(*(uint32_t *)(packet+8)), ntohl(*(uint32_t *)(packet+12)));
            debug(3, "Sync packet ntp_tsp %lld\n", sync_tag.ntp_tsp);
            // check if extension bit is set; this will be the case for the first sync
            sync_tag.sync_mode = ((packet[0] & 0x10) ? E_NTPSYNC : NTPSYNC);
            sync_fresh = 1;
            continue;
        }
        if (type == 0x60 || type == 0x56) {   // audio data / resend
            pktp = packet;
            if (type==0x56) {
                pktp += 4;
                plen -= 4;
            }

            seq_t seqno = ntohs(*(uint16_t *)(pktp+2));
            unsigned long rtp_tsp = ntohl(*(uint32_t *)(pktp+4));

            pktp += 12;
            plen -= 12;

            // check if packet contains enough content to be reasonable
            if (plen >= 16) {
                // strict -> find a rtp match, this might happen on resend packets, or,
                // in weird network circumstances, even more than once.
                // non-strickt -> just stick it to the first audio packet, _once_
                if ((strict_rtp && (rtp_tsp == sync_tag.rtp_tsp))
                        || (!strict_rtp && sync_fresh && (type == 0x60))) {
                    debug(2, "Packet for with sync data was sent has arrived (%04X)\n", seqno);
                    pkt_tag = &sync_tag;
                    sync_fresh = 0;
                } else
                    pkt_tag = &no_tag;

                player_put_packet(seqno, *pkt_tag, pktp, plen);
                continue;
            }
            if (type == 0x56 && seqno == 0) {
                debug(2, "resend-related request packet received, ignoring.\n");
                continue;
            }
            debug(1, "Unknown RTP packet of type 0x%02X length %d seqno %d\n", type, nread, seqno);
            continue;
        }
        warn("Unknown RTP packet of type 0x%02X length %d", type, nread);
    }

    debug(1, "RTP thread interrupted. terminating.\n");

    return NULL;
}

static void *ntp_receiver(void *arg) {
    // we inherit the signal mask (SIGUSR1)
    uint8_t packet[2048];
    struct timespec tv;

    ssize_t nread;
    while (1) {
        if (please_shutdown)
            break;
        nread = recv(timing_sock, packet, sizeof(packet), 0);
        if (nread < 0)
            break;
        get_current_time(&tv);

        ssize_t plen = nread;
        uint8_t type = packet[1] & ~0x80;
        if (type == 0x53) {
            if (plen != 32) {
                warn("Timing packet with wrong length %d received\n", plen);
                continue;
            }
            long long ntp_ref_tsp = ntp_tsp_to_us(ntohl(*(uint32_t *)(packet+8)), ntohl(*(uint32_t *)(packet+12)));
            debug(2, "Timing packet ntp_ref_tsp %lld\n", ntp_ref_tsp);
            long long ntp_rec_tsp = ntp_tsp_to_us(ntohl(*(uint32_t *)(packet+16)), ntohl(*(uint32_t *)(packet+20)));
            debug(2, "Timing packet ntp_rec_tsp %lld\n", ntp_rec_tsp);
            long long ntp_sen_tsp = ntp_tsp_to_us(ntohl(*(uint32_t *)(packet+24)), ntohl(*(uint32_t *)(packet+28)));
            debug(2, "Timing packet ntp_sen_tsp %lld\n", ntp_sen_tsp);
            long long ntp_loc_tsp = tspk_to_us(tv);
            debug(2, "Timing packet ntp_loc_tsp %lld\n", ntp_loc_tsp);

            // from the ntp spec:
            //    d = (t4 - t1) - (t3 - t2)  and  c = (t2 - t1 + t3 - t4)/2
            long long d = (ntp_loc_tsp - ntp_ref_tsp) - (ntp_sen_tsp - ntp_rec_tsp);
            long long c = ((ntp_rec_tsp - ntp_ref_tsp) + (ntp_sen_tsp - ntp_loc_tsp)) / 2;

<<<<<<< HEAD
            debug(1, "Round-trip delay %lld us\n", d);
            debug(1, "Clock offset %lld us\n", c);
            update_ntp_cache(c, ntp_loc_tsp);
=======
            debug(2, "Round-trip delay %lld us\n", d);
            debug(2, "Clock offset %lld us\n", c);
            update_ntp_cache(c, ntp_loc_tsp);

>>>>>>> 41484fe2
            continue;
        }
        warn("Unknown Timing packet of type 0x%02X length %d", type, nread);
    }

    debug(1, "Time receive thread interrupted. terminating.\n");

    return NULL;
}

static void *ntp_sender(void *arg) {
    // we inherit the signal mask (SIGUSR1)
    int i = 0;
    int cc;
    struct timespec tv;
    char req[32];
    memset(req, 0, sizeof(req));

    while (1) {
        // at startup, we send more timing request to fill up the cache
        if (please_shutdown)
            break;

        req[0] = 0x80;
        req[1] = 0x52|0x80;  // Apple 'ntp request'
        *(uint16_t *)(req+2) = htons(7);  // seq no, needs to be 7 or iTunes won't respond

        get_current_time(&tv);
        *(uint32_t *)(req+24) = htonl((uint32_t)tv.tv_sec);
        *(uint32_t *)(req+28) = htonl((uint32_t)tv.tv_nsec * 0x100000000 / (1000 * 1000 * 1000));

        cc = sendto(timing_sock, req, sizeof(req), 0, (struct sockaddr*)&rtp_timing, addrlen);
        if (cc < 0){
            debug(1, "send packet failed in send_timing_packet\n");
            die("error(%d)\n", errno);
        }
<<<<<<< HEAD
        debug(2, "Current time s:%lu us:%lu\n", (unsigned int) tv.tv_sec, (unsigned int) tv.tv_nsec / 1000);
=======
        debug(1, "Current time s:%lu us:%lu\n", (unsigned int) tv.tv_sec, (unsigned int) tv.tv_nsec / 1000);
>>>>>>> 41484fe2
        // todo: randomize time at which to send timing packets to avoid timing floods at the client
        if (i<2){
            i++;
            usleep(50000);
        } else
            sleep(3);
    }

    debug(1, "Time send thread interrupted. terminating.\n");

    return NULL;
}
static struct addrinfo *get_address_info(SOCKADDR *remote) {
    struct addrinfo hints, *info;

    memset(&hints, 0, sizeof(hints));
    hints.ai_family = remote->SAFAMILY;
    hints.ai_socktype = SOCK_DGRAM;
    hints.ai_flags = AI_PASSIVE;

    int ret = getaddrinfo(NULL, "0", &hints, &info);

    if (ret < 0)
        die("failed to get usable addrinfo?! %s", gai_strerror(ret));

    return info;
}

static int bind_port(struct addrinfo *info, int *sock) {
    int ret;

    if (sock == NULL)
        die("socket is NULL");
    *sock = socket(info->ai_family, SOCK_DGRAM, IPPROTO_UDP);
    ret = bind(*sock, info->ai_addr, info->ai_addrlen);

    if (ret < 0)
        die("could not bind a UDP port!");

    int sport;
    SOCKADDR local;
    socklen_t local_len = sizeof(local);
    getsockname(*sock, (struct sockaddr*)&local, &local_len);
#ifdef AF_INET6
    if (local.SAFAMILY == AF_INET6) {
        struct sockaddr_in6 *sa6 = (struct sockaddr_in6*)&local;
        sport = htons(sa6->sin6_port);
    } else
#endif
    {
        struct sockaddr_in *sa = (struct sockaddr_in*)&local;
        sport = htons(sa->sin_port);
    }

    return sport;
}

int rtp_setup(SOCKADDR *remote, int *cport, int *tport) {
    // we take the client's cport and tport as input and overwrite them with our own
    // we only create two sockets instead of three, combining control and data
    // allows for one, simpler rtp receive thread
    int server_port;
    struct addrinfo *info;

    if (running)
        die("rtp_setup called with active stream!");

    memcpy(&rtp_client, remote, sizeof(rtp_client));
    memcpy(&rtp_timing, remote, sizeof(rtp_timing));
#ifdef AF_INET6
    if (rtp_client.SAFAMILY == AF_INET6) {
        struct sockaddr_in6 *sa6 = (struct sockaddr_in6*)&rtp_client;
        sa6->sin6_port = htons(*cport);
        struct sockaddr_in6 *sa6_t = (struct sockaddr_in6*)&rtp_timing;
        sa6_t->sin6_port = htons(*tport);
    } else
#endif
    {
        struct sockaddr_in *sa = (struct sockaddr_in*)&rtp_client;
        sa->sin_port = htons(*cport);
        struct sockaddr_in *sa_t = (struct sockaddr_in*)&rtp_timing;
        sa_t->sin_port = htons(*tport);
    }

    // since we create sockets all alike the remote's, the address length
    // is equal for all
    info = get_address_info(remote);
    addrlen = info->ai_addrlen;

    *cport = bind_port(info, &server_sock);
    server_port = *cport;
    *tport = bind_port(info, &timing_sock);
    freeaddrinfo(info);
    debug(1, "Rtp listening on dataport %d, controlport %d. Timing port is %d.\n", server_port, *cport, *tport);

    reset_ntp_cache();

    please_shutdown = 0;
    pthread_create(&rtp_thread, NULL, &rtp_receiver, NULL);
    pthread_create(&ntp_receive_thread, NULL, &ntp_receiver, NULL);
    pthread_create(&ntp_send_thread, NULL, &ntp_sender, NULL);

    running = 1;
    return server_port;
}

void rtp_shutdown(void) {
    if (!running)
        die("rtp_shutdown called without active stream!");

    debug(2, "shutting down RTP thread\n");
    please_shutdown = 1;
    pthread_kill(rtp_thread, SIGUSR1);
    pthread_kill(ntp_receive_thread, SIGUSR1);
    pthread_kill(ntp_send_thread, SIGUSR1);
    void *retval;
    pthread_join(rtp_thread, &retval);
    pthread_join(ntp_receive_thread, &retval);
    pthread_join(ntp_send_thread, &retval);
    close(server_sock);
    close(timing_sock);
    running = 0;
}

void rtp_request_resend(seq_t first, seq_t last) {
    int cc;
    if (!running)
        die("rtp_request_resend called without active stream!");

    debug(1, "requesting resend on %d packets (%04X:%04X)\n",
         seq_diff(first,last) + 1, first, last);

    char req[8];    // *not* a standard RTCP NACK
    req[0] = 0x80;
    req[1] = 0x55|0x80;  // Apple 'resend'
    *(unsigned short *)(req+2) = htons(1);  // our seqnum
    *(unsigned short *)(req+4) = htons(first);  // missed seqnum
    *(unsigned short *)(req+6) = htons(last-first+1);  // count

    cc = sendto(server_sock, req, sizeof(req), 0, (struct sockaddr*)&rtp_client, addrlen);
    if (cc < 0){
        debug(1, "send packet failed in rtp_request_resend\n");
        die("error(%d)\n", errno);
    }
}<|MERGE_RESOLUTION|>--- conflicted
+++ resolved
@@ -155,12 +155,6 @@
 static void *rtp_receiver(void *arg) {
     // we inherit the signal mask (SIGUSR1)
     uint8_t packet[2048], *pktp;
-<<<<<<< HEAD
-    long long ntp_tsp_sync = 0;
-    unsigned long rtp_tsp_sync = 0;
-    int sync_mode;
-=======
->>>>>>> 41484fe2
     sync_cfg sync_tag, no_tag;
     sync_cfg * pkt_tag;
     int sync_fresh = 0;
@@ -273,16 +267,9 @@
             long long d = (ntp_loc_tsp - ntp_ref_tsp) - (ntp_sen_tsp - ntp_rec_tsp);
             long long c = ((ntp_rec_tsp - ntp_ref_tsp) + (ntp_sen_tsp - ntp_loc_tsp)) / 2;
 
-<<<<<<< HEAD
             debug(1, "Round-trip delay %lld us\n", d);
             debug(1, "Clock offset %lld us\n", c);
             update_ntp_cache(c, ntp_loc_tsp);
-=======
-            debug(2, "Round-trip delay %lld us\n", d);
-            debug(2, "Clock offset %lld us\n", c);
-            update_ntp_cache(c, ntp_loc_tsp);
-
->>>>>>> 41484fe2
             continue;
         }
         warn("Unknown Timing packet of type 0x%02X length %d", type, nread);
@@ -319,11 +306,7 @@
             debug(1, "send packet failed in send_timing_packet\n");
             die("error(%d)\n", errno);
         }
-<<<<<<< HEAD
         debug(2, "Current time s:%lu us:%lu\n", (unsigned int) tv.tv_sec, (unsigned int) tv.tv_nsec / 1000);
-=======
-        debug(1, "Current time s:%lu us:%lu\n", (unsigned int) tv.tv_sec, (unsigned int) tv.tv_nsec / 1000);
->>>>>>> 41484fe2
         // todo: randomize time at which to send timing packets to avoid timing floods at the client
         if (i<2){
             i++;
